--- conflicted
+++ resolved
@@ -43,7 +43,6 @@
 - Standard deviation Error
 - Circular Error @90 percentile
 
-<<<<<<< HEAD
 > The Circular Error (CE) at the 90% level confidence graphic is used for horizontal accuracy in image products.  
 > This representation is relevant for image expressed within cartographic system grid.  
 > Because, with the CE representation, it is straightforward to evaluate mapping accuracy, considering reference data with known accuracy.
@@ -52,10 +51,6 @@
 > The CE graphic is still generated, and equally spaced sample data is assumed.  
 > This hypothesis is not obvious, when details on image grids are unknown.
 
-This tool is a Python application.
-
-=======
->>>>>>> 169d856d
 ## Prerequisite
 
 This tool is a Python application, to run it you should have a dedicated conda environnement.
