# -*- coding: utf-8 -*-
# Copyright (c) 2024 Telespazio France.
#
# This file is part of KARIOS.
# See https://github.com/telespazio-tim/karios for further info.
#
# Licensed under the Apache License, Version 2.0 (the "License");
# you may not use this file except in compliance with the License.
# You may obtain a copy of the License at
#
#     http://www.apache.org/licenses/LICENSE-2.0
#
# Unless required by applicable law or agreed to in writing, software
# distributed under the License is distributed on an "AS IS" BASIS,
# WITHOUT WARRANTIES OR CONDITIONS OF ANY KIND, either express or implied.
# See the License for the specific language governing permissions and
# limitations under the License.
"""circular error plot module"""

import logging

import numpy as np
from matplotlib import pyplot as plt
from matplotlib.axes import Axes
from matplotlib.figure import Figure
from mpl_toolkits.axes_grid1.inset_locator import inset_axes
from scipy import stats as sp_stats
from scipy.interpolate import interpn

from accuracy_analysis.accuracy_statistics import GeometricStat
from core.configuration import CEPlotConfiguration
from core.image import GdalRasterImage
from report.commons import AbstractPlot, add_logo

logger = logging.getLogger()


def _rmse(mean, std, img_res=None):
    if img_res is not None:
        _mean = mean * img_res
        _std = std * img_res
    else:
        _mean = mean
        _std = std

    return np.sqrt(_mean * _mean + _std * _std)


class CircularErrorPlot(AbstractPlot):
    # pylint: disable=too-few-public-methods
    """Class to create circular error plot image. It plots :
    - CE scatter
    - E/N x/y displacement histogram
    - radial error
    - statistics text box
    """

    def __init__(
        self,
        conf: CEPlotConfiguration,
        mon_image: GdalRasterImage,
        ref_image: GdalRasterImage,
        stats: GeometricStat,
        img_res: int | None,
        prefix: str | None,
    ):
        """Constructor

        Args:
            conf (CEPlotConfiguration): plot config
            mon_image (GdalRasterImage): image to match
            ref_image (GdalRasterImage): reference image
            stats (GeometricStat): statistics to plot
            img_res (int | None): image resolution to apply to statistics as factor.
                if None, consider pixel with value 1, otherwise, consider meter.
            prefix (str|None): figure title prefix
        """
        super().__init__(prefix, conf.fig_size)
        self._conf = conf
        self._mon_img = mon_image
        self._ref_img = ref_image
        self._stats = stats
        self._img_res = img_res

        self._unit = "meter"
        self._short_unit = "m"
        self._x_scatter_label = "Easting displacement (meter)"
        self._y_scatter_label = "Northing displacement (meter)"

        self._forced_image_resolution = False
        if self._img_res is not None and not self._mon_img.have_pixel_resolution():
            self._forced_image_resolution = True

        if self._img_res is None:
            self._img_res = 1.0
            self._unit = "pixel"
            self._short_unit = "px"
            self._x_scatter_label = "Row displacement (pixel)"
            self._y_scatter_label = "Line displacement (pixel)"

    ####################################################
    # Abstract implementation
    #

    @property
    def _figure_title(self) -> str:
        return "Geometric Error distribution"

    def _prepare_figure(self, fig_size) -> Figure:
        return plt.figure(figsize=(fig_size * 5 / 3, fig_size * 1.2))

    def _plot(self):

        grid = self._figure.add_gridspec(
            4,
            3,
            width_ratios=(4, 4, 4),
            height_ratios=(0.5, 4, 4, 0.5),
            left=0.15,
            right=0.9,
            bottom=0.02,
            top=0.9,
            wspace=0.1,
            hspace=0.3,
        )

        # Create the Axes for each plot
        ax_header = self._figure.add_subplot(grid[0, :])
        ax_scatter = self._figure.add_subplot(grid[2, 0])
        ax_col = self._figure.add_subplot(grid[1, 0], sharex=ax_scatter)
        ax_row = self._figure.add_subplot(grid[2, 1], sharey=ax_scatter)
        ax_text = self._figure.add_subplot(grid[1, 1])
        ax_ce = self._figure.add_subplot(grid[1, 2])
        logo_gd = grid[3, :].subgridspec(1, 3)

        # no labels
        ax_col.tick_params(axis="x", labelbottom=False)
        ax_row.tick_params(axis="y", labelleft=False)

        ax_header.axis("off")
        text = f"Monitored : {self._mon_img.file_name}\nReference : {self._ref_img.file_name}".expandtabs()
        ax_header.text(x=0, y=0.5, s=text, size="12", ha="left", va="center")

        #  Plot Scatter :
        title_label = "Circular Error Plot @ 90 percentile"
        scatter_plot = self._ce_scatter(
            ax_scatter,
            title=title_label,
        )

        # ///////////////////////////////////////
        # plot col
        self._hist_vector(ax_col, self._stats.v_y_th, "y")

        # ///////////////////////////////////////
        # plot row
        self._hist_vector(
            ax_row,
            self._stats.v_x_th,
            "x",
            orientation="horizontal",
        )

        # TODO : add cumul (CDF)
        self._radial_error_plot(ax_ce)

        self._text_box(ax_text)

        # colorbar in gridspec, thanks to this
        # https://stackoverflow.com/a/57623427
        cax = inset_axes(
            ax_scatter,  # here using axis of the scatter
            width="3%",  # width = 5% of parent_bbox width
            height="100%",
            loc="upper left",
            bbox_to_anchor=(-0.3, 0, 1, 1),
            bbox_transform=ax_scatter.transAxes,
            borderpad=0,
        )

        self._figure.colorbar(scatter_plot, cax=cax, ticklocation="left")

        add_logo(self._figure, logo_gd)

    ####################################################
    # Local implementation
    #

    def _compute_histogram(self, vect, direction):
        # The number of Bins corresponding to 0.1 pixel :
        # pas = 0.1

        v_max = np.max([np.abs(np.max(vect)), np.abs(np.min(vect))])
        logger.info("value %s", str(2 * v_max))
        # number_of_bin = int(((2 * v + 1) / pas))
        logger.info(" pixel size                      : %s %s", self._img_res, self._short_unit)
        logger.info(
            " Bin range (%s)                   : [-%s , %s]",
            self._short_unit,
            v_max * self._img_res,
            v_max * self._img_res,
        )
        logger.info(
            " Optimal bin width computation, quare root (of data size) estimator method (sqrt)  "
        )

        # sqrt     Square root (of data size) estimator, used by Excel
        # and other programs for its speed and simplicity.

        # bins , return the bins edge, (length(hist)+1)
        (hist, bins) = np.histogram(
            vect * self._img_res,
            bins="sqrt",
            range=(-v_max * self._img_res, v_max * self._img_res),
        )

        npixtotal = np.sum(hist)

        # Get text block to log
        out_str_list = [self._stats.get_string_block(self._img_res, direction=direction)]
        out_str_list.append(f"Total Pixels: {str(npixtotal)}")
        out_str_list.append(f"Nbr of bins : {str(len(hist))}")

        # Normal Test :
        k2, p = sp_stats.normaltest(hist)
        alpha = 1e-3
        if p < alpha:  # null hypothesis: hist comes from a normal distribution
            # logger.info("The null hypothesis can be rejected, p value : %s", p)
            out_str_list.append("Normal Test : rejected")
        else:
            # logger.info("The null hypothesis cannot be rejected, p value : %s", p)
            out_str_list.append("Normal Test : not rejected")

        logger.info("\n".join(out_str_list))

        return (hist, bins)

    def _set_header(self, axes: Axes):
        axes.axis("off")
        text = f"Monitored : {self._mon_img.file_name}\nReference : {self._ref_img.file_name}".expandtabs()
        axes.text(x=0, y=0, s=text, size="12", ha="left", va="top")

        # Add disclaimer
        if not self._mon_img.get_epsg() or (self._mon_img.get_epsg() != self._ref_img.get_epsg()):
            axes.text(
                x=0.5,
                y=0.5,
                s="\n".join(
                    [
                        "Disclaimer: ",
                        "Planimetric accuracy results may not be relevant in the case of",
                        "input images provided without, or not identical map projection",
                    ]
                ),
                # color="orange",
                size="14",
                ha="center",
                va="bottom",
                bbox={"facecolor": "none", "edgecolor": "red", "pad": 5.0},
            )

    def _ce_scatter(self, axes: Axes):
        # Computation CE90 2D :
        ce_90 = self._stats.compute_percentile(0.9, self._img_res)
        x = self._stats.v_x_th * self._img_res
        y = self._stats.v_y_th * self._img_res

        # Plot all values in the graphic both flatten arrays :
        # Determine axis values :
        v1 = np.max(np.abs(x))
        v2 = np.max(np.abs(y))

        plot_limit = np.max([v1, v2])

        bins = 10
        data, x_e, y_e = np.histogram2d(x, y, bins=bins)

        z = interpn(
            (0.5 * (x_e[1:] + x_e[:-1]), 0.5 * (y_e[1:] + y_e[:-1])),
            data,
            np.vstack([x, y]).T,
            method="splinef2d",
            bounds_error=False,
        )

        # Sort the points by density, so that the densest points are plotted last
        idx = z.argsort()
        x, y, z = x[idx], y[idx], z[idx]

        # PLOT scatter
        scatter = axes.scatter(y, x, c=z, cmap=self._conf.ce_scatter_colormap)

        # Plot in the graphic Cicrular error circle :
        u = range(0, 110, 1)
        theta = (np.array(u) / 100.0) * 2 * np.pi
        x_ce = ce_90 * np.cos(theta)
        y_ce = ce_90 * np.sin(theta)
        axes.plot(x_ce, y_ce, "-")

        # configure axis
        axes.set_xlabel(self._x_scatter_label)
        axes.set_ylabel(self._y_scatter_label)

        axes.set_xlim([-plot_limit, plot_limit])
        axes.set_ylim([-plot_limit, plot_limit])

        axes.grid()

        axes.set_title("Circular Error Plot @ 90 percentile", fontsize=11)

        return scatter

    def _hist_vector(self, axes: Axes, vect, direction, orientation="vertical"):
        (hist, bins) = self._compute_histogram(vect, direction)

        # starting from bin edge compute the center of each bin
        # center = (bins[:-1] + bins[1:]) / 2
        # http://www.python-simple.com/python-matplotlib/barplot.php
        # axes.bar(
        #     center,
        #     hist,
        #     # width=pas / 10.0,
        #     color="blue",
        #     # edgecolor="blue",
        #     # linewidth=0.5,
        #     label="Count",
        # )

        axes.hist(
            bins[:-1],
            bins,
            weights=hist,
            orientation=orientation,
            edgecolor="grey",
            # color="tab:blue",
            color="grey",
            label="Count",
            alpha=0.4,
        )

        # Gaussian curve
        npixtotal = np.sum(hist)
        mu = np.mean(vect * self._img_res)
        sigma = np.std(vect * self._img_res)
        n = 1 / (sigma * np.sqrt(2 * np.pi)) * np.exp(-((bins - mu) ** 2) / (2 * sigma**2))

        x_val = bins
        y_val = n / (np.sum(n)) * npixtotal

        # swap x/y for horizontal
        if orientation == "horizontal":
            temp = x_val
            x_val = y_val
            y_val = temp

        axes.plot(
            x_val,
            y_val,
            linewidth=1.5,
            # color="tab:red",
            label=f"Normal (mean={mu:.2f}, sigma={sigma:.2f})",
        )

        axes.grid()
        axes.legend()

    def _radial_error_plot(self, axes: Axes):
        x = self._stats.v_x_th * self._img_res
        y = self._stats.v_y_th * self._img_res

        v = np.sort(np.sqrt(x * x + y * y))

        x = np.linspace(0, 100, v.shape[0])

        ce_90 = self._stats.compute_percentile(0.9, self._img_res)
        ce_95 = self._stats.compute_percentile(0.95, self._img_res)

        axes.plot(x, v, label="Radial Error")
        axes.plot(90, ce_90, "+", label=f"ce 90 : {ce_90:.2f} {self._short_unit}")
        axes.plot(95, ce_95, "o", label=f"ce 95 : {ce_95:.2f} {self._short_unit}")

        axes.grid()
        axes.set_xlabel("Sample percentage")
        axes.set_ylabel("Radial Error")
        axes.legend()

    def _text_box(self, axes):
        axes.axis("off")

        y_rmse = _rmse(self._stats.mean_y, self._stats.std_y, self._img_res)
        x_rmse = _rmse(self._stats.mean_x, self._stats.std_x, self._img_res)

        text_list = [
            f"Total Number of Key Point : {self._stats.sample_pixel}",
            f"Confidence value : {self._stats.confidence:.2f}",
            f"Percentage of Confident Pixels : {self._stats.percentage_of_pixel:.2f}%",
            "",
            f"{self._x_scatter_label}:",
            f"\tMin : {self._stats.min_y*self._img_res:.2f} {self._short_unit}",
            f"\tMax : {self._stats.max_y*self._img_res:.2f} {self._short_unit}",
            f"\tMean : {self._stats.mean_y*self._img_res:.2f} {self._short_unit}",
            f"\tSigma : {self._stats.std_y*self._img_res:.2f} {self._short_unit}",
            f"\tRMSE : {y_rmse:.2f} {self._short_unit}",
            "",
            f"{self._y_scatter_label}:",
            f"\tMin : {self._stats.min_x*self._img_res:.2f} {self._short_unit}",
            f"\tMax : {self._stats.max_x*self._img_res:.2f} {self._short_unit}",
            f"\tMean : {self._stats.mean_x*self._img_res:.2f} {self._short_unit}",
            f"\tSigma : {self._stats.std_x*self._img_res:.2f} {self._short_unit}",
            f"\tRMSE : {x_rmse:.2f} {self._short_unit}",
            "",
            f"Global RMSE : {_rmse(x_rmse, y_rmse):.2f} {self._short_unit}",
            f"CE @90 the percentile : {self._stats.compute_percentile(0.9, self._img_res):.2f} {self._short_unit}",
            f"CE @95 the percentile : {self._stats.compute_percentile(0.95, self._img_res):.2f} {self._short_unit}",
        ]

        epsg = self._mon_img.get_epsg()
        if not self._forced_image_resolution and epsg is not None:
            text_list.insert(
                3,
                f"Pixel size : {self._img_res} {self._short_unit} \tEPSG: {self._mon_img.get_epsg()}".expandtabs(),
            )
        elif self._forced_image_resolution:
            text_list.insert(3, f"Pixel size : {self._img_res} {self._short_unit}")

        text = "\n".join(text_list).expandtabs()

        logger.info(text)
<<<<<<< HEAD
        axes.text(x=0, y=0, s=text)

    def plot(self, output_file: Path):
        """Plot in file

        Args:
            output_file (Path): path to the image output file
        """
        fig = plt.figure(figsize=(self._conf.fig_size * 5 / 3, self._conf.fig_size * 1.2))

        fig.suptitle(
            "Geometric Error distribution",
            size="16",
            ha="center",
        )

        grid = fig.add_gridspec(
            4,
            3,
            width_ratios=(4, 4, 4),
            height_ratios=(0.5, 4, 4, 0.5),
            left=0.15,
            right=0.9,
            bottom=0.02,
            top=0.9,
            wspace=0.1,
            hspace=0.3,
        )

        # Create the Axes for each plot
        ax_header = fig.add_subplot(grid[0, :])
        ax_scatter = fig.add_subplot(grid[2, 0])
        ax_col = fig.add_subplot(grid[1, 0], sharex=ax_scatter)
        ax_row = fig.add_subplot(grid[2, 1], sharey=ax_scatter)
        ax_text = fig.add_subplot(grid[1, 1])
        ax_ce = fig.add_subplot(grid[1, 2])
        logo_gd = grid[3, :].subgridspec(1, 3)

        # no labels
        ax_col.tick_params(axis="x", labelbottom=False)
        ax_row.tick_params(axis="y", labelleft=False)

        # Add input images name and disclaimer if needed
        self._set_header(ax_header)

        #  Plot Scatter :
        scatter_plot = self._ce_scatter(ax_scatter)

        # ///////////////////////////////////////
        # plot col
        self._hist_vector(ax_col, self._stats.v_y_th, "y")

        # ///////////////////////////////////////
        # plot row
        self._hist_vector(
            ax_row,
            self._stats.v_x_th,
            "x",
            orientation="horizontal",
        )

        # TODO : add cumul (CDF)
        self._radial_error_plot(ax_ce)

        self._text_box(ax_text)

        # colorbar in gridspec, thanks to this
        # https://stackoverflow.com/a/57623427
        cax = inset_axes(
            ax_scatter,  # here using axis of the scatter
            width="3%",  # width = 5% of parent_bbox width
            height="100%",
            loc="upper left",
            bbox_to_anchor=(-0.3, 0, 1, 1),
            bbox_transform=ax_scatter.transAxes,
            borderpad=0,
        )

        fig.colorbar(scatter_plot, cax=cax, ticklocation="left")

        add_logo(fig, logo_gd)

        plt.savefig(output_file)

        plt.close()
=======
        axes.text(x=0, y=0, s=text)
>>>>>>> 169d856d
<|MERGE_RESOLUTION|>--- conflicted
+++ resolved
@@ -137,9 +137,8 @@
         ax_col.tick_params(axis="x", labelbottom=False)
         ax_row.tick_params(axis="y", labelleft=False)
 
-        ax_header.axis("off")
-        text = f"Monitored : {self._mon_img.file_name}\nReference : {self._ref_img.file_name}".expandtabs()
-        ax_header.text(x=0, y=0.5, s=text, size="12", ha="left", va="center")
+        # Add input images name and disclaimer if needed
+        self._set_header(ax_header)
 
         #  Plot Scatter :
         title_label = "Circular Error Plot @ 90 percentile"
@@ -426,92 +425,4 @@
         text = "\n".join(text_list).expandtabs()
 
         logger.info(text)
-<<<<<<< HEAD
-        axes.text(x=0, y=0, s=text)
-
-    def plot(self, output_file: Path):
-        """Plot in file
-
-        Args:
-            output_file (Path): path to the image output file
-        """
-        fig = plt.figure(figsize=(self._conf.fig_size * 5 / 3, self._conf.fig_size * 1.2))
-
-        fig.suptitle(
-            "Geometric Error distribution",
-            size="16",
-            ha="center",
-        )
-
-        grid = fig.add_gridspec(
-            4,
-            3,
-            width_ratios=(4, 4, 4),
-            height_ratios=(0.5, 4, 4, 0.5),
-            left=0.15,
-            right=0.9,
-            bottom=0.02,
-            top=0.9,
-            wspace=0.1,
-            hspace=0.3,
-        )
-
-        # Create the Axes for each plot
-        ax_header = fig.add_subplot(grid[0, :])
-        ax_scatter = fig.add_subplot(grid[2, 0])
-        ax_col = fig.add_subplot(grid[1, 0], sharex=ax_scatter)
-        ax_row = fig.add_subplot(grid[2, 1], sharey=ax_scatter)
-        ax_text = fig.add_subplot(grid[1, 1])
-        ax_ce = fig.add_subplot(grid[1, 2])
-        logo_gd = grid[3, :].subgridspec(1, 3)
-
-        # no labels
-        ax_col.tick_params(axis="x", labelbottom=False)
-        ax_row.tick_params(axis="y", labelleft=False)
-
-        # Add input images name and disclaimer if needed
-        self._set_header(ax_header)
-
-        #  Plot Scatter :
-        scatter_plot = self._ce_scatter(ax_scatter)
-
-        # ///////////////////////////////////////
-        # plot col
-        self._hist_vector(ax_col, self._stats.v_y_th, "y")
-
-        # ///////////////////////////////////////
-        # plot row
-        self._hist_vector(
-            ax_row,
-            self._stats.v_x_th,
-            "x",
-            orientation="horizontal",
-        )
-
-        # TODO : add cumul (CDF)
-        self._radial_error_plot(ax_ce)
-
-        self._text_box(ax_text)
-
-        # colorbar in gridspec, thanks to this
-        # https://stackoverflow.com/a/57623427
-        cax = inset_axes(
-            ax_scatter,  # here using axis of the scatter
-            width="3%",  # width = 5% of parent_bbox width
-            height="100%",
-            loc="upper left",
-            bbox_to_anchor=(-0.3, 0, 1, 1),
-            bbox_transform=ax_scatter.transAxes,
-            borderpad=0,
-        )
-
-        fig.colorbar(scatter_plot, cax=cax, ticklocation="left")
-
-        add_logo(fig, logo_gd)
-
-        plt.savefig(output_file)
-
-        plt.close()
-=======
-        axes.text(x=0, y=0, s=text)
->>>>>>> 169d856d
+        axes.text(x=0, y=0, s=text)